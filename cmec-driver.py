--- conflicted
+++ resolved
@@ -73,6 +73,43 @@
             return valid[choice]
     sys.stdout.write("Please respond 'y' or 'n' ")
 
+def get_mdtf_env(pod_name, runtime_requirements):
+    """Return mdtf environment.
+    Some borrowing from MDTF environment manager script
+    """
+    mdtf_prefix = "_MDTF_"
+    if pod_name in ["convective_transition_diag","ENSO_MSE"]:
+        # This pod has unique env
+        return mdtf_prefix + pod_name
+    else:
+        langs = [s.lower() for s in runtime_requirements]
+        if ('r' in langs) or ('rscript' in langs):
+            return mdtf_prefix + 'R_base'
+        elif 'ncl' in langs:
+            return mdtf_prefix + 'NCL_base'
+        elif 'python2' in langs:
+            raise CMECError("MDTF POD error: Python 2 not supported for new PODs.")
+        elif 'python3' in langs:
+            return mdtf_prefix + 'python3_base'
+        else:
+            raise CMECError("MDTF POD environment not found")
+
+def mdtf_translate_var(varname, convention, mPath):
+    fieldlist_path = Path(mPath).parents[1] / Path("data")
+    fieldlist_file = "fieldlist_" + convention + ".jsonc"
+    with open(fieldlist_path / Path("fieldlist_CMIP.jsonc"), "r") as fieldlist:
+        flist_cmip = json.loads("\n".join(row for row in fieldlist if (not row.lstrip().startswith("//")) and (row.find(", //") < 0)))["variables"]
+
+    try:
+        with open(fieldlist_path / fieldlist_file, "r") as fieldlist:
+            flist = json.loads("\n".join(row for row in fieldlist if not (row.lstrip().startswith("//")) and (row.find(", //") < 0)))["variables"]
+    except FileNotFoundError:
+        raise CMECError("Fieldlist for convention " + convention + " not found.")
+
+    standard_name = flist_cmip[varname]["standard_name"]
+    for model_var in flist:
+        if flist[model_var]["standard_name"] == standard_name:
+            return model_var
 
 class CMECError(Exception):
     """Errors related to CMEC standards.
@@ -199,15 +236,12 @@
 
     def find(self, strModule):
         """Get the path to a specific module."""
-        if strModule in self.map_module_path_list:
-            return self.map_module_path_list[strModule]
-        return False
+        return self.map_module_path_list.get(strModule,"")
 
     def get_module_list(self):
         """Get a list of the modules in the library."""
         return [*self.map_module_path_list]
 
-<<<<<<< HEAD
     def get_conda_root(self):
         """Return path to conda install."""
         return self.jlib.get("conda_root",None)
@@ -217,30 +251,19 @@
 
     def clear_conda_root(self):
         self.jlib.pop("conda_root", None)
-=======
-    def getCondaRoot(self):
-        """Return path to conda install"""
-        return self.jlib.get("conda_source",None)
-
-    def setCondaRoot(self, conda_source):
-        self.jlib["conda_source"] = conda_source
-
-    def clearCondaRoot(self):
-        self.jlib.pop("conda_source", None)
-
-    def getEnvRoot(self):
+
+    def get_env_root(self):
         return self.jlib.get("conda_env_root",None)
 
-    def setEnvRoot(self, env_dir):
+    def set_env_root(self, env_dir):
         self.jlib["conda_env_root"] = env_dir
 
-    def clearEnvRoot(self):
+    def clear_env_root(self):
         self.jlib.pop("conda_env_root")
->>>>>>> 30705d61
 
     def is_pod(self, strModule):
         """Return true if module is part of MDTF diagnostics package."""
-        filepath = self.find(strModule)
+        filepath = Path(self.find(strModule)).resolve()
         if filepath is not False:
             if "diagnostics" in filepath.parents[0].name:
                 if "MDTF-diagnostics" in filepath.parents[1].name:
@@ -311,8 +334,8 @@
                 # Replace missing names with driver script name
                 self.jsettings["settings"][key] = Path(self.jsettings["settings"]["driver"]).stem
 
-    def create_config(self, config_file, module_name=''):
-        """Adds module specific user settings to cmec config json"""
+    def create_config(self, module_name=''):
+        """Adds module specific user settings to cmec config json."""
         config_name = self.get_name()
         if module_name != '':
             config_name = module_name + '/' + config_name
@@ -326,43 +349,29 @@
             module_settings.update({config_name: {}})
 
         # load existing cmec config or create new config
-        if config_file.exists():
-            try:
-                with open(config_file, "r") as cfile:
-                    all_settings = json.load(cfile)
-            except json.decoder.JSONDecodeError:
-                rewrite = user_prompt("Could not load config/cmec.json. File might not be valid JSON. Overwrite?")
-                if rewrite:
-                    all_settings = module_settings
-                else:
-                    print("*** Skip writing default parameters. Warning: This may affect module performance. ***")
-                    return
-            # check that config isn't empty
-            if isinstance(all_settings, dict):
-                all_settings.update(module_settings)
-            else:
-                all_settings = module_settings
-        else:
-            # initialize settings
-            all_settings = module_settings
-        with open(config_file, "w") as cfile:
-            json.dump(all_settings, cfile, indent=4)
-
-    def remove_config(self, config_file, module_name=''):
+        config_file = CMECConfig()
+        try:
+            config_file.read()
+        except CMECError:
+            rewrite = user_prompt("Overwrite cmec.json?")
+            if not rewrite:
+                print("*** Skip writing default parameters. Warning: This may affect module performance. ***")
+                return
+        config_file.update(module_settings)
+        config_file.write()
+
+    def remove_config(self, module_name=''):
         config_name = self.get_name()
         if module_name != '':
             config_name = module_name + '/' + config_name
-        if config_file.exists():
-            try:
-                with open(config_file,"r") as cfile:
-                    all_settings = json.load(cfile)
-            except json.decoder.JSONDecodeError:
-                print("Could not load config/cmec.json. File might not be valid JSON.\nSkipping cmec.json clean up")
-                return
-            if isinstance(all_settings, dict):
-                all_settings.pop(config_name, None)
-            with open(config_file, "w") as cfile:
-                json.dump(all_settings, cfile, indent=4)
+        config_file = CMECConfig()
+        try:
+            config_file.read()
+        except CMECError:
+            print("Skipping cmec.json clean up")
+            return
+        config_file.remove(config_name)
+        config_file.write()
 
     def get_name(self):
         """Returns the module name."""
@@ -487,22 +496,22 @@
 
         self.jcmec["contents"][config_name] = str(filepath)
 
-    def create_config(self, config_file, path_module):
+    def create_config(self, path_module):
         """Create module settings json for each configuration."""
         for item in self.jcontents:
             if isinstance(item, str):
                 cmec_settings = CMECModuleSettings()
                 path_settings = path_module / item
                 cmec_settings.read_from_file(path_settings)
-                cmec_settings.create_config(config_file, self.get_name())
-
-    def remove_config(self, config_file, path_module):
+                cmec_settings.create_config(self.get_name())
+
+    def remove_config(self, path_module):
         for item in self.jcontents:
             if isinstance(item, str):
                 cmec_settings = CMECModuleSettings()
                 path_settings = path_module/item
                 cmec_settings.read_from_file(path_settings)
-                cmec_settings.remove_config(config_file, self.get_name())
+                cmec_settings.remove_config(self.get_name())
 
     def get_name(self):
         """Return the name of the module."""
@@ -526,20 +535,42 @@
             return self.map_configs[setting]
         return False
 
+
 class CMECConfig():
     """Access CMEC config file cmec.json"""
     def __init__(self):
         self.path = Path(__file__).absolute().parents[0] / Path("config/cmec.json")
-
-    def load(self, strModule):
+        if not self.path.exists():
+            with open(self.path,"w") as cfile:
+                json.dump({}, cfile, indent=4)
+
+    def read(self):
         try:
             with open(self.path, "r") as cfile:
                 all_settings = json.load(cfile)
         except json.decoder.JSONDecodeError:
             raise CMECError("Could not load config/cmec.json. File might not be valid JSON")
 
-        self.settings = all_settings[strModule]
-        return self.settings
+        # enforce dictionary if config is empty
+        if isinstance(all_settings, dict):
+            self.settings = all_settings
+        else:
+            self.settings = {}
+
+    def get_module_settings(self, str_module):
+        return self.settings.get(str_module,None)
+
+    def update(self,module_dict):
+        """Add key/value object to config json."""
+        self.settings.update(module_dict)
+
+    def remove(self,str_module):
+        """Remove entry for str_module from config.json."""
+        self.settings.pop(str_module, None)
+
+    def write(self):
+        with open(self.path, "w") as cfile:
+            json.dump(self.settings, cfile, indent=4)
 
 
 def cmec_setup(conda_source=None,env_dir=None,remove_conda=False):
@@ -558,24 +589,17 @@
         if not Path(conda_source).exists():
             raise CMECError("Conda install location does not exist")
         print("Setting conda root")
-<<<<<<< HEAD
-        lib.set_conda_root(kwargs["conda_root"])
-    if "remove_conda" in kwargs:
-        print("Clearing conda root")
-        lib.clear_conda_root()
-=======
-        lib.setCondaRoot(conda_source)
+        lib.set_conda_root(conda_source)
     if env_dir is not None:
         print("Validating environment directory")
         if not Path(env_dir).exists():
             raise CMECError("Environment directory does not exist")
         print("Setting environment root")
-        lib.setEnvRoot(env_dir)
+        lib.set_env_root(env_dir)
     if remove_conda:
         print("Clearing conda settings")
-        lib.clearCondaRoot()
-        lib.clearEnvRoot()
->>>>>>> 30705d61
+        lib.clear_conda_root()
+        lib.clear_env_root()
 
     print("Writing CMEC library")
     lib.write()
@@ -599,17 +623,17 @@
     tmp_settings_name = cmec_settings.exists_in_module_path(module_dir)
     if tmp_settings_name:
         print("Validating " + cmec_settings_name)
-        cmec_settings.read_from_file(module_dir / tmp_settings_name)
+        cmec_settings.read_from_file(tmp_settings_name)
         str_name = cmec_settings.get_name()
         print("Writing default settings to " + str(config_file.relative_to(Path.cwd())))
-        cmec_settings.create_config(config_file)
+        cmec_settings.create_config()
 
     # or check if module contains a contents file
     elif cmec_toc.exists_in_module_path(module_dir):
         print("Validating " + cmec_toc_name)
         cmec_toc.read_from_module_path(module_dir)
         print("Writing default settings to " + str(config_file.relative_to(Path.cwd())))
-        cmec_toc.create_config(config_file, module_dir)
+        cmec_toc.create_config(module_dir)
 
         str_name = cmec_toc.get_name()
         str_long_name = cmec_toc.get_long_name()
@@ -654,11 +678,11 @@
     cmec_toc = CMECModuleTOC()
     tmp_settings_name = cmec_settings.exists_in_module_path(module_dir)
     if tmp_settings_name:
-        cmec_settings.read_from_file(module_dir / tmp_settings_name)
-        cmec_settings.remove_config(config_file)
+        cmec_settings.read_from_file(tmp_settings_name)
+        cmec_settings.remove_config()
     elif cmec_toc.exists_in_module_path(module_dir):
         cmec_toc.read_from_module_path(module_dir)
-        cmec_toc.remove_config(config_file, module_dir)
+        cmec_toc.remove_config(module_dir)
 
     print("Removing module")
     lib.remove(module_name)
@@ -749,6 +773,9 @@
     module_path_list = []
     driver_script_list = []
     working_dir_list = []
+    pod_varlist = {}
+    pod_frequency = {}
+    pod_runtime = {}
 
     for module in module_list:
         # Get name of base module
@@ -784,7 +811,7 @@
                     "Module " + str_parent_module
                     + " only contains a single configration")
 
-            cmec_settings.read_from_file(module_path / tmp_settings_name)
+            cmec_settings.read_from_file(tmp_settings_name)
             module_path_list.append(module_path)
             driver_script_list.append(module_path / cmec_settings.get_driver_script())
             working_dir_list.append(Path(cmec_settings.get_name()))
@@ -815,11 +842,10 @@
                 + " does not contain " + cmec_settings_name
                 + " or " + cmec_toc_name)
 
-    if mod_is_pod:
-        pod_varlist = cmec_settings.get_setting("varlist")
-        pod_frequency = cmec_settings.get_setting("data")["frequency"]
-        cmec_config = CMECConfig()
-        pod_settings = cmec_config.load(module)
+        if mod_is_pod:
+            pod_varlist[module] = cmec_settings.get_setting("varlist")
+            pod_frequency[module] = cmec_settings.get_setting("data")["frequency"]
+            pod_runtime[module] = cmec_settings.get_setting("settings")["runtime_requirements"]
 
     assert len(module_path_list) == len(driver_script_list)
     assert len(module_path_list) == len(working_dir_list)
@@ -874,7 +900,7 @@
 
     # Create command scripts
     env_scripts = []
-    for driver, workingDir, mPath in zip(driver_script_list, working_dir_list, module_path_list):
+    for driver, workingDir, mPath, module in zip(driver_script_list, working_dir_list, module_path_list, module_list):
         path_working_dir = workpath / workingDir
         path_script = path_working_dir / "cmec_run.bash"
         env_scripts.append(path_script)
@@ -891,7 +917,6 @@
             obspath_full = "None"
         script_lines = []
         with open(path_script, "w") as script:
-<<<<<<< HEAD
             script_lines.append("#!/bin/bash\n")
             script_lines.append("export CMEC_CODE_DIR=%s\n" % module_path_full)
             script_lines.append("export CMEC_OBS_DATA=%s\n" % obspath_full)
@@ -899,28 +924,32 @@
             script_lines.append("export DATADIR=%s\n" % modpath_full)
             script_lines.append("export CMEC_WK_DIR=%s\n" % working_full)
             script_lines.append("export CMEC_CONFIG_DIR=%s\n" % config_full)
-            script_lines.append("export CONDA_ROOT=%s\n" % lib.get_conda_root())
+            script_lines.append("export CONDA_SOURCE=%s\n" % lib.get_conda_root())
+            script_lines.append("export CONDA_ENV_ROOT=%s\n" % lib.get_env_root())
             if mod_is_pod:
+                print(module)
                 # write pod env
+                cmec_config = CMECConfig()
+                cmec_config.read()
+                pod_settings = cmec_config.get_module_settings(module)
                 script_lines.append("export OBS_DATA=%s\n" % obspath_full)
                 script_lines.append("export DATADIR=%s\n" % modpath_full)
                 script_lines.append("export POD_HOME=%s\n" % module_path_full)
+                script_lines.append("export WK_DIR=%s\n" % working_full)
                 for item in pod_settings:
                     script_lines.append("export %s=%s\n" % (item, pod_settings[item]))
-                for varname in pod_varlist:
+                for varname in pod_varlist[module]:
                     env_var = varname.upper()+"_FILE"
-                    env_basename = Path("%s.%s.%s.nc" % (pod_settings["CASENAME"], varname, pod_frequency))
-                    env_path = modpath_full / Path(pod_settings["CASENAME"]) / Path(pod_frequency) / env_basename
+                    env_basename = Path("%s.%s.%s.nc" % (pod_settings["CASENAME"], varname, pod_frequency[module]))
+                    env_path = modpath_full / Path(pod_settings["CASENAME"]) / Path(pod_frequency[module]) / env_basename
                     script_lines.append("export %s=%s\n" % (env_var,env_path))
-                script_lines.append("source /Users/ordonez4/miniconda3/etc/profile.d/conda.sh\nconda activate _MDTF_NCL_base\n")
+                env_name = get_mdtf_env(module, pod_runtime[module])
+                script_lines.append("source $CONDA_SOURCE\nconda activate $CONDA_ENV_ROOT/%s\n" % env_name)
             if driver.suffix == ".py":
                 script_lines.append("python %s\n" % driver)
             else:
                 script_lines.append("%s\n" % driver)
             script.writelines(script_lines)
-=======
-            script.write("#!/bin/bash\nexport CMEC_CODE_DIR=%s\nexport CMEC_OBS_DATA=%s\nexport CMEC_MODEL_DATA=%s\nexport CMEC_WK_DIR=%s\nexport CMEC_CONFIG_DIR=%s\nexport CONDA_SOURCE=%s\nexport CONDA_ENV_ROOT=%s\n%s" % (module_path_full, obspath_full, modpath_full, working_full, config_full, lib.getCondaRoot(), lib.getEnvRoot(), driver))
->>>>>>> 30705d61
         os.system("chmod u+x " + str(path_script))
 
     # Execute command scripts
